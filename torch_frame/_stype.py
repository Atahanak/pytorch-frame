from enum import Enum


class stype(Enum):
    r"""The semantic type of a column.

    A semantic type denotes the semantic meaning of a column, and denotes how
    columns are encoded into an embedding space within tabular deep learning
    models:

    .. code-block:: python

        import torch_frame

        stype = torch_frame.numerical  # Numerical columns
        stype = torch_frame.categorical  # Categorical columns
        ...

    Attributes:
        numerical: Numerical columns.
        categorical: Categorical columns.
        text_embedded: Pre-computed embeddings of text columns.
        text_tokenized: Tokenized text columns for finetuning.
        multicategorical: Multicategorical columns.
        sequence_numerical: Sequence of numerical values.
<<<<<<< HEAD
=======
        embedding: Embedding columns.
>>>>>>> 34ed1397
        timestamp: Timestamp columns.
        image_embedded: Pre-computed embeddings of image columns.
        embedding: Embedding columns.
    """
    numerical = 'numerical'
    categorical = 'categorical'
    text_embedded = 'text_embedded'
    text_tokenized = 'text_tokenized'
    multicategorical = 'multicategorical'
    sequence_numerical = 'sequence_numerical'
    timestamp = 'timestamp'
    image_embedded = 'image_embedded'
    embedding = 'embedding'

    @property
    def is_text_stype(self) -> bool:
        return self in [stype.text_embedded, stype.text_tokenized]

    @property
    def is_image_stype(self) -> bool:
        return self in [stype.image_embedded]

    @property
    def use_multi_nested_tensor(self) -> bool:
        r"""This property indicates if the data of an stype is stored in
        :class:`torch_frame.data.MultiNestedTensor`.
        """
        return self in [stype.multicategorical, self.sequence_numerical]

    @property
    def use_multi_embedding_tensor(self) -> bool:
        r"""This property indicates if the data of an stype is stored in
        :class:`torch_frame.data.MultiNestedTensor`.
        """
        return self in [
            stype.text_embedded, stype.image_embedded, stype.embedding
        ]

    @property
    def use_dict_multi_nested_tensor(self) -> bool:
        r"""This property indicates if the data of an stype is stored in
        a dictionary of :class:`torch_frame.data.MultiNestedTensor`.
        """
        return self in [stype.text_tokenized]

    @property
    def use_multi_tensor(self) -> bool:
        r"""This property indicates if the data of an
        :class:`~torch_frame.stype` is stored in
        :class:`torch_frame.data._MultiTensor`.
        """
        return self.use_multi_nested_tensor or self.use_multi_embedding_tensor

    @property
    def parent(self):
        r"""This property indicates if an :class:`~torch_frame.stype` is
        user-facing column :obj:`stype` or internal :obj:`stype` for grouping
        columns in :obj:`TensorFrame`. User-facing :class:`~torch_frame.stype`
        will be mapped to its parent during materialization. For
        :class:`<stypes>~torch_frame.stype` that are both internal and
        user-facing, the parent maps to itself.
        """
        if self == stype.text_embedded:
            return stype.embedding
        elif self == stype.image_embedded:
            return stype.embedding
        else:
            return self


numerical = stype('numerical')
categorical = stype('categorical')
text_embedded = stype('text_embedded')
text_tokenized = stype('text_tokenized')
multicategorical = stype('multicategorical')
sequence_numerical = stype('sequence_numerical')
timestamp = stype('timestamp')
image_embedded = stype('image_embedded')
embedding = stype('embedding')<|MERGE_RESOLUTION|>--- conflicted
+++ resolved
@@ -23,13 +23,9 @@
         text_tokenized: Tokenized text columns for finetuning.
         multicategorical: Multicategorical columns.
         sequence_numerical: Sequence of numerical values.
-<<<<<<< HEAD
-=======
         embedding: Embedding columns.
->>>>>>> 34ed1397
         timestamp: Timestamp columns.
         image_embedded: Pre-computed embeddings of image columns.
-        embedding: Embedding columns.
     """
     numerical = 'numerical'
     categorical = 'categorical'
