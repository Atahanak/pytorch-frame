from __future__ import annotations

import copy
from typing import Any, Callable, Sequence, TypeVar, Union

import torch
from torch import Tensor

T = TypeVar("T", int, Tensor)


class _MultiTensor:
    ndim = 3

    def __init__(
        self,
        num_rows: int,
        num_cols: int,
        values: Tensor,
        offset: Tensor,
    ) -> None:
        self.num_rows = num_rows
        self.num_cols = num_cols
        self.values = values
        self.offset = offset
        self.validate()

    def validate(self) -> None:
        pass

    def to_dict(self) -> dict[str, Any]:
        r"""Serialize the object into a dictionary."""
        return {
            "num_rows": self.num_rows,
            "num_cols": self.num_cols,
            "values": self.values,
            "offset": self.offset,
        }

    def __setitem__(self, index: Any, values: Any) -> None:
        raise RuntimeError("Setting values is not currently supported by "
                           f"{self.__class__.__name__}.")

    def __repr__(self) -> str:
        return " ".join([
            f"{self.__class__.__name__}(num_rows={self.num_rows},",
            f"num_cols={self.num_cols},",
            f"device='{self.device}')",
        ])

    @property
    def shape(self) -> tuple[int, int, int]:
        return (self.num_rows, self.num_cols, -1)

    def size(self, dim: int) -> int:
        dim = self._normalize_dim(dim)
        if dim == 0:
            return self.num_rows
        elif dim == 1:
            return self.num_cols
        assert False, "Should not reach here."

    def dim(self) -> int:
        return self.ndim

    def __len__(self) -> int:
        return self.num_rows

    @property
    def device(self) -> torch.device:
        return self.values.device

    @property
    def dtype(self) -> torch.dtype:
        return self.values.dtype

    def clone(self) -> _MultiTensor:
        return self.__class__(
            self.num_rows,
            self.num_cols,
            self.values.clone(),
            self.offset.clone(),
        )

    # Device Transfer #########################################################

    def to(self, *args, **kwargs):
        return self._apply(lambda x: x.to(*args, **kwargs))

    def cpu(self, *args, **kwargs):
        return self._apply(lambda x: x.cpu(*args, **kwargs))

    def cuda(self, *args, **kwargs):
        return self._apply(lambda x: x.cuda(*args, **kwargs))

    # Helper Functions ########################################################

    def _apply(self, fn: Callable[[Tensor], Tensor]) -> _MultiTensor:
        out = copy.copy(self)
        out.values = fn(out.values)
        out.offset = fn(out.offset)
        return out

    @classmethod
    def _normalize_dim(cls, dim: int) -> int:
        r"""Normalize :obj:`dim` argument from range [-2, 1] to range [0, 1].

        Raises:
            IndexError: If :obj:`dim` is out of range [-2, 1].
        """
        if dim < 0:
            dim = dim + cls.ndim
        if dim == 2:
            raise IndexError(
                f"{cls.__name__} does not have a fixed length on the third"
                "dimension.")
        if dim not in [0, 1]:
            raise IndexError(
                "Dimension out of range (expected to be in range of [-2, 1],"
                f" but got {dim}.")
        return dim

    def _normalize_index(
        self,
        index: T,
        dim: int,
        is_slice_end: bool = False,
    ) -> T:
        """Helper function to map negative indices to positive indices and
        raise :obj:`IndexError` when necessary.

        Args:
            index: Union[int, Tensor]: Input :obj:`index` with potentially
                negative elements.
            dim (int): Dimension to be indexed.
            is_slice_end (bool): Whether a given index (int) is slice end or
                not. If :obj:`True`, we have more lenient :obj:`IndexError`.
                (default: :obj:`False`)
        """
        dim = self._normalize_dim(dim)
        max_entries = self.num_rows if dim == 0 else self.num_cols
        idx_name = "Row" if dim == 0 else "Col"
        if isinstance(index, int):
            if index < 0:
                index = index + max_entries
            if is_slice_end and index < 0 or index > max_entries:
                raise IndexError(f"{idx_name} index out of bounds!")
            elif (not is_slice_end) and (index < 0 or index >= max_entries):
                raise IndexError(f"{idx_name} index out of bounds!")
        elif isinstance(index, Tensor):
            assert not is_slice_end
            assert index.ndim == 1
            neg_idx = index < 0
            if neg_idx.any():
                index = index.clone()
                index[neg_idx] = max_entries + index[neg_idx]
            if index.numel() != 0 and (index.min() < 0
                                       or index.max() >= max_entries):
                raise IndexError(f"{idx_name} index out of bounds!")
        return index

    @classmethod
    def allclose(
        cls,
        tensor1: _MultiTensor,
        tensor2: _MultiTensor,
        equal_nan: bool = False,
    ) -> bool:
        r"""Returns whether given two tensors are all close or not.

        Args:
            tensor1 (_MultiTensor): The first tensor.
            tensor2 (_MultiTensor): The second tensor.
            equal_nan (bool): If :obj:`True`, then two :obj:`NaN`s will be
                considered equal (default: :obj:`False`).

        Returns:
            bool: Whether the given two tensors are close or not.
        """
        if tensor1.shape != tensor2.shape:
            return False
        if tensor1.values.shape != tensor2.values.shape:
            return False
        if not torch.allclose(tensor1.values, tensor2.values,
                              equal_nan=equal_nan):
            return False
        if tensor1.offset.shape != tensor2.offset.shape:
            return False
        if not torch.allclose(tensor1.offset, tensor2.offset,
                              equal_nan=equal_nan):
            return False
        return True

    # Indexing Functions ######################################################

    def __getitem__(
        self,
        index: Any,
    ) -> _MultiTensor | Tensor:
        if isinstance(index, tuple):
            # index[0] for row indexing, index[1] for column indexing
            assert len(index) == 2
            if all(isinstance(idx, int) for idx in index):
                # Return type: torch.Tensor
                return self._get_value(index[0], index[1])
            else:
                # Return type: self.__class__
                out = self
                for dim, idx in enumerate(index):
                    out = out.select(idx, dim)
                return out
        else:
            # Return type: self.__class__
            return self.select(index, dim=0)

    def _get_value(self, row: int, col: int) -> Tensor:
        raise NotImplementedError

    def index_select(self, index: Tensor, dim: int) -> _MultiTensor:
        """Returns a :class:`_MultiTensor` which indexes the input
        :class:`_MultiTensor` along the specified dimension.

        Args:
            index (Tensor): A 1-D tensor of indices to select.
            dim (int): The dimension to index in.
        """
        dim = self._normalize_dim(dim)
        idx = self._normalize_index(index, dim=dim)
        if dim == 0:
            return self._row_index_select(idx)
        elif dim == 1:
            return self._col_index_select(idx)
        assert False, "Should not reach here."

    def _row_index_select(self, index: Tensor) -> _MultiTensor:
        raise NotImplementedError

    def _col_index_select(self, index: Tensor) -> _MultiTensor:
        raise NotImplementedError

    def _slice(self, index: slice, dim: int) -> _MultiTensor:
        dim = self._normalize_dim(dim)
        num_data = self.num_rows if dim == 0 else self.num_cols
        if index.step is not None and index.step > 1:
            idx = torch.tensor(
                range(num_data)[index],
                device=self.device,
                dtype=torch.long,
            )
            return self.index_select(idx, dim=dim)
        else:
            start_idx: int = self._normalize_index(index.start or 0, dim=dim)
            end_idx: int = self._normalize_index(
                index.stop or num_data,
                dim=dim,
                is_slice_end=True,
            )
            return self.narrow(
                dim=dim,
                start=start_idx,
                length=end_idx - start_idx,
            )

    def narrow(self, dim: int, start: int, length: int) -> _MultiTensor:
        """Narrow the tensor along the given dimension.

        Args:
            dim (int): The dimension along which to narrow.
            start (int): The starting index.
            length (int): The length of the slice.
        """
        assert start >= 0
        dim = self._normalize_dim(dim)
        num_data = self.num_rows if dim == 0 else self.num_cols
        if start == 0 and start + length >= num_data:
            return self
        elif length <= 0:
            return self._empty(dim)
        elif dim == 0:
            return self._row_narrow(start, length)
        elif dim == 1:
            return self._col_narrow(start, length)
        assert False, "Should not reach here."

    def _row_narrow(self, start: int, length: int) -> _MultiTensor:
        raise NotImplementedError

    def _col_narrow(self, start: int, length: int) -> _MultiTensor:
        raise NotImplementedError

    def _empty(self, dim: int) -> _MultiTensor:
        raise NotImplementedError

    def select(
        self,
        index: int | Tensor | Sequence[int] | slice | range,
        dim: int,
    ) -> _MultiTensor:
        """Returns a new :class:`MultiEmbeddingTensor` which indexes the input
        :class:`MultiEmbeddingTensor` along the specified dimension.

        Args:
            index (Union[int, Tensor, Sequence[int], slice, range]): A row or
                column index of the tensor to select.
            dim (int): The dimension to index in. If :obj:`dim=0`, it selects
                rows. If :obj:`dim=1`, it selects columns.
        """
        dim = self._normalize_dim(dim)
        if isinstance(index, int):
            return self._single_index_select(index, dim=dim)
        elif isinstance(index, slice):
            return self._slice(index, dim=dim)
        elif isinstance(index, Tensor) and index.ndim == 1:
            return self.index_select(index, dim=dim)
        # TODO: Don't materialize range, and instead pass it to PyTorch tensor
        # as index directly to avoid unnecessary memory usage.
        elif isinstance(index, (list, range)):
            return self.index_select(
                torch.tensor(index, dtype=torch.long, device=self.device),
                dim=dim,
            )
        assert False, "Should not reach here."

    def _single_index_select(self, index: int, dim: int) -> _MultiTensor:
        raise NotImplementedError

<<<<<<< HEAD
    def fillna_(self, fill_value: Union[int, float, Tensor]):
        """Fill the :obj:`MultiTensor` with fill_value.

        Args:
            index (int): A column index of the tensor to select.
            fill_value (Union[int, float, Tensor]): Scalars or vector
                tensor of size (num_cols,) or (1, num_cols) to replace
                NaNs.
        """
        if isinstance(fill_value, Tensor):
            if fill_value.dim(
            ) != 0 and not fill_value.numel() == self.num_cols:
                raise ValueError(
                    "fillna_ with Tensor of shape "
                    f"{fill_value.shape} is not supported. "
                    f"Please use a Tensor of shape ({self.num_cols},)"
                    f" or (1, {self.num_cols}).")
            if fill_value.dim() != 0:
                if fill_value.dim() == 1:
                    fill_value = fill_value.unsqueeze(0)
                for col in range(self.num_cols):
                    self.fillna_col(col, fill_value[0, col])
                return
        if self.dtype.is_floating_point:
            self.values[torch.isnan(self.values)] = fill_value
        else:
            self.values[self.values == -1] = fill_value

    def fillna_col(
        self,
        index: int,
        fill_value: Union[int, float, Tensor],
    ):
        """Fill the :obj:`index`-th column in :obj:`MultiTensor` with
        fill_value.

        Args:
            index (int): A column index of the tensor to select.
=======
    def fillna_col(
        self,
        col_index: int,
        fill_value: Union[int, float, Tensor],
    ):
        """Fill the :obj:`index`-th column in :obj:`MultiTensor` with
        fill_value in-place.

        Args:
            col_index (int): A column index of the tensor to select.
>>>>>>> 9290633b
            fill_value (Union[int, float, Tensor]): Scalar values to replace
                NaNs.
        """
        raise NotImplementedError


def _batched_arange(count: Tensor) -> tuple[Tensor, Tensor]:
    r"""Fast implementation of batched version of :meth:`torch.arange`.
    It essentially does the following.

    .. code-block:: python

        batch = torch.cat([torch.full((c,), i) for i, c in enumerate(count)])
        arange = torch.cat([torch.arange(c) for c in count])

    Args:
        count (Tensor): The count vectors.

    Returns:
        batch (Tensor): batch[i] indicates the batch index of
            _batched_arange[i]
        arange (Tensor): batched version of arange

    Example:
        >>> count = torch.tensor([3, 2, 4])
        >>> batch, arange = _batched_arange(count)
        >>> batch
        tensor([0, 0, 0, 1, 1, 2, 2, 2, 2])
        >>> arange
        tensor([0, 1, 2, 0, 1, 0, 1, 2, 3])
    """
    ptr = count.new_zeros(count.numel() + 1)
    torch.cumsum(count, dim=0, out=ptr[1:])

    batch = torch.arange(count.numel(), device=count.device).repeat_interleave(
        count, output_size=ptr[-1])  # type: ignore[call-overload]

    arange = torch.arange(batch.numel(), device=count.device)
    arange -= ptr[batch]

    return batch, arange<|MERGE_RESOLUTION|>--- conflicted
+++ resolved
@@ -324,46 +324,6 @@
     def _single_index_select(self, index: int, dim: int) -> _MultiTensor:
         raise NotImplementedError
 
-<<<<<<< HEAD
-    def fillna_(self, fill_value: Union[int, float, Tensor]):
-        """Fill the :obj:`MultiTensor` with fill_value.
-
-        Args:
-            index (int): A column index of the tensor to select.
-            fill_value (Union[int, float, Tensor]): Scalars or vector
-                tensor of size (num_cols,) or (1, num_cols) to replace
-                NaNs.
-        """
-        if isinstance(fill_value, Tensor):
-            if fill_value.dim(
-            ) != 0 and not fill_value.numel() == self.num_cols:
-                raise ValueError(
-                    "fillna_ with Tensor of shape "
-                    f"{fill_value.shape} is not supported. "
-                    f"Please use a Tensor of shape ({self.num_cols},)"
-                    f" or (1, {self.num_cols}).")
-            if fill_value.dim() != 0:
-                if fill_value.dim() == 1:
-                    fill_value = fill_value.unsqueeze(0)
-                for col in range(self.num_cols):
-                    self.fillna_col(col, fill_value[0, col])
-                return
-        if self.dtype.is_floating_point:
-            self.values[torch.isnan(self.values)] = fill_value
-        else:
-            self.values[self.values == -1] = fill_value
-
-    def fillna_col(
-        self,
-        index: int,
-        fill_value: Union[int, float, Tensor],
-    ):
-        """Fill the :obj:`index`-th column in :obj:`MultiTensor` with
-        fill_value.
-
-        Args:
-            index (int): A column index of the tensor to select.
-=======
     def fillna_col(
         self,
         col_index: int,
@@ -374,7 +334,6 @@
 
         Args:
             col_index (int): A column index of the tensor to select.
->>>>>>> 9290633b
             fill_value (Union[int, float, Tensor]): Scalar values to replace
                 NaNs.
         """
